import math
from collections import deque
from datetime import timedelta

import numpy as np
import pandas as pd

from Battery import Battery
from Transaction import Transaction

# TSO parameters
F_NOMINAL = 50              # Nominal frequency [Hz]
DEAD_BAND = 0.01            # allowed control dead band [Hz]
MAX_DELTA_F = 0.2           # maximum frequency deviation for full power [Hz]
MAX_OVER_FULFILLMENT = 0.2  # maximum over fulfillment allowed [%/100]
ALERT_DURATION = 0.5        # duration that full power must be delivered in the alert state [h]

# Related to primary market transactions
TRANSACTION_DURATION = 0.25     # duration of transaction [h]
TRANSACTION_DELAY = 0.5         # delay between placing request and delivery [h]
P_MAX_CONST_DEV = 0.25          # the estimated maximum power required for a sustained deviation [pu] (50 mHz)
FCR_PRODUCT_LENGTH = 4          # length of FCR Product [hours]
DA_PRODUCT_LENGTH = 1           # length of day-ahead product [hours], used to estimate intra-day prices

# Taxes and Fees (per MWh, % price)
# assumed taxes and fees on energy losses, FCR revenues
# current legislation is not entirely clear
# https://www.bmwi.de/Redaktion/EN/Artikel/Energy/electircity-price-components-state-imposed.html
# https://www.bundesnetzagentur.de/SharedDocs/Downloads/DE/Sachgebiete/Energie/Unternehmen_Institutionen/ErneuerbareEnergien/Speicherpapier.pdf?__blob=publicationFile&v=2
# EEG surcharge (6.405 ct/kWh, 2019) -> exempt (2nd, pg. 19)
# CHP surcharge (0.226 ct/kWh, 2019) -> exempt (2nd, pg. 19)
# Grid fee §19  (0.305 ct/kWh, 2019)
# Offshore chr. (0.416 ct/kWh, 2019)
# Interup. load (0.005 ct/kWh, 2019)
# Concession fee -> assume exempt (residential only?)
# electric. tax (2.05 ct/kWh)
# VAT           (19%)
ENERGY_FEES = (0.305 + 0.416 + 0.005 + 2.05) * 1e-2 * 1e3   # € / MWh
ENERGY_TAX = 0.19
FCR_TAX = 0.19

# General:
investment_horizon = 20*12
capital_costs = 0.004  # % per year

# UPFRONT INVESTMENT:
costs_installed_capacity = 226151  # Euro/MWh (2,75 Euro * 1 MWh / (3,2V * 3,8 Ah))
costs_power_interface = 70000  # Euro/MW
land_acquisition_costs = 0  # Euro
installation_labour_equipment_costs = 70000  # Euro/MWh

# Recurring Costs:
maintenance_and_repair = 0.01/12  # TODO: Find assumtion (%/MWh)
monitoring_labour_costs = 15000/12  # Euro/year
supply_energy_costs = 0  # kWh/year

# Aging etc.
recycle_value = 0.1  # %


class StorageSystem:

    def __init__(self, battery=Battery(), p_market=1, p_max=1.25, soc_target=0.5, sell_trigger=1, buy_trigger=0,
                 log_decimation=1, validation_data=None):
        self.battery = battery          # Battery class
        self.p_market = p_market        # marketable power [MW]
        self.p_max = p_max              # maximum power [MW]
        self.soc_max = 1                # maximum allowed state of charge in normal state [%/100]
        self.soc_min = 0                # minimum allowed state of charge in normal state [%/100]
        self.soc_target = soc_target    # target SOC [%/100]

        # SOC when a sell transaction should be initiated to maintain SOC within nominal limits during normal operation
        self.soc_sell_trigger = sell_trigger

        # SOC when a buy transaction should be initiated to maintain SOC within nominal limits during normal operation
        self.soc_buy_trigger = buy_trigger

        # Validation points used to compute soc limits/triggers as the battery capacity fades
        self.soc_validation_data = validation_data

        self.scheduled_transactions = deque()
        self.transaction_archive = []

        # store last 15 minutes of values (assuming dt = 5)
        # for computing rolling average
        self.df_recent = deque([0] * 3*60, maxlen=3*60)

        # store data during simulation for plotting later
        self.log_decimation = log_decimation
        self.sim_data = {}
        self.sim_index = [0, 0]             # undecimated, decimated simulation index
        self.energy = {}
        self.soc_limit_data = {}

        # Market data (FCR & Day-ahead)
        self.market_data = None
        self.fcr_active = None

        # end-of-life
        self.eol_reached = False

        # compute appropriate limits, triggers
        self.compute_soc_limits()

    def __eq__(self, other):
        if not isinstance(other, StorageSystem):
            raise NotImplementedError

        # examine only float parameters
        for attr in self.__dict__.keys():
            value = getattr(self, attr)
            if type(value) in [float, np.float64]:
                if getattr(other, attr) != value:
                    return False

        return self.battery == other.battery

    def __lt__(self, other):
        if not isinstance(other, StorageSystem):
            raise NotImplementedError

        return self.battery.capacity_nominal < other.battery.capacity_nominal

    def __gt__(self, other):
        if not isinstance(other, StorageSystem):
            raise NotImplementedError

        return self.battery.capacity_nominal > other.battery.capacity_nominal

    def __str__(self):
        dt = self.sim_data['t'][-1] - self.sim_data['t'][0]
        dd = np.round(dt / np.timedelta64(1, 'D'))
        dd_active = self.get_active_time() / 24
        return "{}: {} MW, {} MWh, {:.0f}/{:.0f} Days, \u03B7c = {:.1%}, \u03B7d = {:.1%}".format(
            self.battery.name, self.p_market, self.battery.capacity_nominal,
            dd_active, dd, self.battery.eta_char, self.battery.eta_disc
        )

    def add_soc_validation_data(self, data):
        self.soc_validation_data = data

    def compute_soc_limits(self):
        self.soc_max = (self.battery.capacity_actual - ALERT_DURATION * self.p_market) / self.battery.capacity_actual
        self.soc_min = ALERT_DURATION * self.p_market / self.battery.capacity_actual

        # The amount of energy required to cover the transaction delay period at the maximum assumed constant deviation
        energy_transaction_delay = TRANSACTION_DELAY * P_MAX_CONST_DEV * self.p_market

        validated_buy_trigger, validated_sell_trigger, end_of_life = self.get_soc_validation_data_triggers()

        max_sell_trigger = self.soc_max - energy_transaction_delay / self.battery.capacity_actual
        self.soc_sell_trigger = min(max(0.5, self.soc_sell_trigger), max(0.5, max_sell_trigger), validated_sell_trigger)

        min_buy_trigger = self.soc_min + energy_transaction_delay / self.battery.capacity_actual
        self.soc_buy_trigger = max(min(0.5, self.soc_buy_trigger), min(0.5, min_buy_trigger), validated_buy_trigger)

        self.soc_target = max(min(self.soc_target, self.soc_sell_trigger), self.soc_buy_trigger)

        if len(self.soc_limit_data) > 0:
            self.soc_limit_data['valid_until'].append(self.sim_data['t'][max(0,self.sim_index[1]-1)])
            self.soc_limit_data['soc_max'].append(self.soc_max)
            self.soc_limit_data['soc_min'].append(self.soc_min)
            self.soc_limit_data['buy_soc'].append(self.soc_buy_trigger)
            self.soc_limit_data['sell_soc'].append(self.soc_sell_trigger)

        self.eol_reached = end_of_life
        return end_of_life

    def get_soc_validation_data_triggers(self):
        if self.soc_validation_data is None:
            return math.nan, math.nan, False

        if str(self.battery.capacity_actual) in self.soc_validation_data:
            return self.soc_validation_data[str(self.battery.capacity_actual)]['buy'], \
                   self.soc_validation_data[str(self.battery.capacity_actual)]['sell'], False

        # find capacity data point below and above current value
        capacities = []
        lower = 0
        upper = math.inf
        for capacity in self.soc_validation_data:
            capacity = float(capacity)
            capacities.append(capacity)
            if lower < capacity <= self.battery.capacity_actual:
                lower = capacity
            elif self.battery.capacity_actual <= capacity < upper:
                upper = capacity

        capacities.sort()
        if lower == 0:
            # below lowest data point -> extrapolate
            lower = capacities[0]
            upper = capacities[1]

        buy_trigger = get_linear_interpolation(
            (lower, self.soc_validation_data[str(lower)]['buy']),
            (upper, self.soc_validation_data[str(upper)]['buy']),
            self.battery.capacity_actual
        )

        sell_trigger = get_linear_interpolation(
            (lower, self.soc_validation_data[str(lower)]['sell']),
            (upper, self.soc_validation_data[str(upper)]['sell']),
            self.battery.capacity_actual
        )

        end_of_life = False
        if self.battery.capacity_actual < (2 * capacities[0] - capacities[1]) \
                or buy_trigger > 0.5 or sell_trigger < 0.5:
            end_of_life = True
        elif self.get_year_fraction() > self.battery.CALENDER_LIFESPAN:
            end_of_life = True

        return buy_trigger, sell_trigger, end_of_life

    def link_market_data(self, market_data):
        self.market_data = market_data
        # self.fcr_active = pd.DataFrame(0, index=market_data.fcr_df.index, columns=['active_frac'], dtype=float)
        self.fcr_active = dict.fromkeys(market_data.fcr_df.index, 0.0)

    def init_sim_data(self, n_data_pts, extend=False):
        if n_data_pts is None:
            self.sim_data = {}
            return

        n_tot = n_data_pts + self.sim_index[0]
        n_pts = math.ceil(n_tot/self.log_decimation) - self.sim_index[1]
        sim_data = {
            't': np.zeros(n_pts, dtype='datetime64[s]'),
            'freq': np.zeros(n_pts, dtype=np.float32),
            'df': np.zeros(n_pts, dtype=np.float32),
            'p_batt': np.zeros(n_pts, dtype=np.float32),
            'p_fcr': np.zeros(n_pts, dtype=np.float32),
            'p_soc_fcr': np.zeros(n_pts, dtype=np.float32),
            'p_soc_trans': np.zeros(n_pts, dtype=np.float32),
            'batt_soc': np.zeros(n_pts, dtype=np.float32),
            'batt_cap': np.zeros(n_pts, dtype=np.float32),

        }

        if extend and len(self.sim_data) > 0:
            for key, arr in sim_data.items():
                self.sim_data[key] = np.concatenate((self.sim_data[key], sim_data[key]), axis=None)
        else:
            self.sim_index = [0, 0]
            self.sim_data = sim_data
            self.energy = {
                'deadband': [0, 0],             # pos, neg
                'over_fulfillment': [0, 0],     # pos, neg
                'fcr_gross': [0, 0]             # pos, neg
            }
            self.soc_limit_data = {
                'valid_until': [],
                'soc_max': [self.soc_max],
                'soc_min': [self.soc_min],
                'buy_soc': [self.soc_buy_trigger],
                'sell_soc': [self.soc_sell_trigger],
            }

    # remove zeroes at end of sim data
    def trim_sim_data(self):
        for key, arr in self.sim_data.items():
            self.sim_data[key] = self.sim_data[key][0:self.sim_index[1]]

    def reset(self):
        self.init_sim_data(None)
        self.df_recent.clear()
        self.scheduled_transactions.clear()
        self.transaction_archive.clear()
        self.battery.reset()
        self.market_data = None
        self.fcr_active = None
        self.eol_reached = False

    # Execute one time step of the storage system simulation
    #
    # df : frequency delta in [Hz]
    # t  : current timestamp [datetime]
    # dt : time delta [s]
    def execute_step(self, freq, t, t_star, dt=1):
        df = freq - F_NOMINAL
        self.df_recent.append(df)

        # SOC management via transactions
        delta_soc_sch_trans, p_soc_trans = self.manage_soc_trans(t, t_star)

        if self.is_fcr_active(t, dt, df):
            # FCR power (product);
            # Power for SOC management via allowed manipulations (dead band, over-fulfillment, activation delay)
            p_fcr, p_soc_fcr = self.compute_net_fcr_power(df, p_soc_trans, delta_soc_sch_trans, dt)
            p_batt = (p_fcr + p_soc_fcr + p_soc_trans)
        else:
            p_batt = p_soc_trans
            p_fcr = 0
            p_soc_fcr = 0

        # Convert to energy units in hours
        e = (p_batt * dt / 3600)
        e_batt_act, p_batt_act = self.battery.execute_step(e, p_batt, dt)

        # Store data at each decimated simulation index

        if self.sim_index[0] % self.log_decimation == 0:
            self.sim_data['t'][self.sim_index[1]] = t_star
            self.sim_data['freq'][self.sim_index[1]] = freq
            self.sim_data['df'][self.sim_index[1]] = df
            self.sim_data['p_batt'][self.sim_index[1]] = p_batt_act
            self.sim_data['p_fcr'][self.sim_index[1]] = p_fcr
            self.sim_data['p_soc_fcr'][self.sim_index[1]] = p_soc_fcr
            self.sim_data['p_soc_trans'][self.sim_index[1]] = p_soc_trans
            self.sim_data['batt_soc'][self.sim_index[1]] = self.battery.soc
            self.sim_data['batt_cap'][self.sim_index[1]] = self.battery.capacity_actual
            self.sim_index[1] += 1
        self.sim_index[0] += 1

    # Compute the change in state of charge due to scheduled transactions
    # positive transactions -> sell power
    # negative transactions -> buy power
    def manage_soc_trans(self, t, t_star):
        # 1a. find energy of currently schedule transactions
        # 1b. find power of active transactions - should only be one
        energy = 0
        power = 0
        for tran in self.scheduled_transactions:
            remaining_hours = min(tran.end_time - t_star, tran.end_time - tran.start_time) / timedelta(hours=1)
            energy += remaining_hours * tran.power
            if remaining_hours < 0:
                raise "Transaction not properly archived!"
            if t_star in tran:
                power += tran.power

        # change in battery SOC based on future transactions
        delta_soc = -energy / self.battery.capacity_actual

        # 2. At 15 min intervals,
        #   a. archive old transactions
        #   b. check if a new transaction is needed!
        if t_star == ceil_dt_min(t_star, 15):
            self.archive_transactions(t_star)
            self.create_transaction(t, t_star, delta_soc)

        return delta_soc, power

    def is_fcr_active(self, t, dt, df):
        if math.isnan(df):
            return False

        if self.market_data is not None:
            product_start = floor_dt_h(t, FCR_PRODUCT_LENGTH)
            if product_start not in self.fcr_active:
                raise Exception('Missing fcr market data for {}'.format(t))
            self.fcr_active[product_start] += dt / 3600 / FCR_PRODUCT_LENGTH

        return True

    def get_active_time(self):
        if self.market_data is not None:
            return sum(list(self.fcr_active.values())) * FCR_PRODUCT_LENGTH
        else:
            dt = self.sim_data['t'][-1] - self.sim_data['t'][0]
            return np.round(dt / np.timedelta64(1, 'h'))

    # Compute the change in state of charge due to scheduled transactions
    # positive -> deliver power
    # negative -> consume power
    def compute_net_fcr_power(self, df, p_soc_trans, delta_soc_sch_trans, dt):
        p_fcr = self.compute_fcr_power(df)
        self.energy['fcr_gross'][1 * (p_fcr > 0)] -= p_fcr * dt / 3600

        # active energy management via allowed FCR power manipulation
        p_soc = 0
        net_p = p_fcr + p_soc_trans
        soc_error = self.battery.soc + delta_soc_sch_trans - self.soc_target
        if np.abs(net_p) < self.p_max and soc_error != 0 and df != 0:

            # 1. over-fulfillment
            if np.sign(soc_error) * np.sign(p_fcr) > 0:
                p_soc = p_fcr * min(MAX_OVER_FULFILLMENT, (self.p_max - np.abs(net_p)) / self.p_market)
                self.energy['over_fulfillment'][1 * (p_fcr > 0)] -= p_soc * dt / 3600

            # 2. dead band
            elif 0 <= np.abs(df) <= DEAD_BAND:
                p_soc = -p_fcr
                self.energy['deadband'][1 * (p_fcr < 0)] -= p_soc * dt / 3600

        return p_fcr, p_soc

    def compute_fcr_power(self, df):
        # Formula 3.6 of PQ Bedingungen (page 58, 1736)
        if type(df) is float:
            # np.clip was very slow for single floats!
            p = -df / MAX_DELTA_F
            return max(-1, min(1, p)) * self.p_market
        else:
            return -np.clip(df / MAX_DELTA_F, -1, 1) * self.p_market

    def archive_transactions(self, t):
        # find expired transactions
        n_archive = 0
        for tran in self.scheduled_transactions:
            if t >= tran.end_time:
                n_archive += 1
            else:
                # oldest transactions first
                break
        # archive transactions
        for i in range(n_archive):
            self.transaction_archive.append(self.scheduled_transactions.popleft())

    def create_transaction(self, t, t_star, delta_soc):
        # TODO transaction size limits

        # est_delta_e = -self.compute_fcr_power(np.average(self.df_recent)) * TRANSACTION_DELAY
        # est_delta_soc = est_delta_e / self.battery.capacity_nominal
        est_delta_soc = 0

        future_soc = self.battery.soc + delta_soc
        est_future_soc = future_soc + est_delta_soc

        if max(future_soc, est_future_soc) > self.soc_sell_trigger:
            self.scheduled_transactions.append(Transaction(
                base_start_time=t+timedelta(hours=TRANSACTION_DELAY),
                start_time=t_star+timedelta(hours=TRANSACTION_DELAY),
                duration=timedelta(hours=TRANSACTION_DURATION),
                power=self.p_max - self.p_market
            ))
        elif min(future_soc, est_future_soc) < self.soc_buy_trigger:
            self.scheduled_transactions.append(Transaction(
                base_start_time=t + timedelta(hours=TRANSACTION_DELAY),
                start_time=t_star + timedelta(hours=TRANSACTION_DELAY),
                duration=timedelta(hours=TRANSACTION_DURATION),
                power=-(self.p_max - self.p_market)
            ))

    def compute_annual_var_financials(self, markup, markdown):
        sold_eur, bought_eur = self.get_trans_revenue(markup, markdown)
        sold_mwh, bought_mwh = self.get_total_trans_volume()
        losses = self.battery.accumulated_losses
        avg_purchase_price = (bought_eur / bought_mwh) if bought_mwh > 0 else 0

        fcr_unit_revenue = 0
        for start_time, active_frac in self.fcr_active.items():
            price = self.market_data.fcr_df.at[start_time, 'price']

            # sometimes there are two tenders, only one produces a valid value
            if type(price) is pd.Series:
                for time_stamp, price_entry in list(price.items()):
                    if type(price_entry) is float:
                        price = price_entry
                        break

            fcr_unit_revenue += active_frac * price

        year_fraction = self.get_year_fraction()

        financials = {
            'revenue': {
                'intraday': annualize_and_round(sold_eur, year_fraction),
                'fcr': annualize_and_round(self.p_market * fcr_unit_revenue, year_fraction)
            },
            'costs': {
                'intraday': annualize_and_round(bought_eur, year_fraction),
                'fees': annualize_and_round(ENERGY_FEES * losses, year_fraction),
                'taxes': annualize_and_round(ENERGY_TAX * avg_purchase_price * losses, year_fraction)
            },
            'total': {}
        }

        financials['total']['revenue'] = np.sum(list(financials['revenue'].values()))
        financials['total']['costs'] = np.sum(list(financials['costs'].values()))

        return financials

    def get_total_trans_volume(self):
        sold = 0
        bought = 0
        for transaction in self.transaction_archive:
            if transaction.power > 0:
                sold += transaction.power
            else:
                bought += transaction.power
        return sold * TRANSACTION_DURATION, -bought * TRANSACTION_DURATION

    def get_trans_revenue(self, markup, markdown):
        sold = 0
        bought = 0
        for transaction in self.transaction_archive:
            # day ahead data comes in one hour intervals
            da_product_start = floor_dt_h(transaction.base_start_time, DA_PRODUCT_LENGTH)

            if da_product_start not in self.market_data.da_df.index:
                raise Exception('Incomplete day-ahead data: {}'.format(transaction.start_time))

            price = self.market_data.da_df.at[da_product_start, 'price']

            if transaction.power > 0:
                sold += price * transaction.power * TRANSACTION_DURATION * (1 - markdown)
            else:
                bought -= price * transaction.power * TRANSACTION_DURATION * (1 + markup)
        return sold, bought

    def get_year_fraction(self):
        dt = self.sim_data['t'][max(0, self.sim_index[1]-1)] - self.sim_data['t'][0]
        return dt / np.timedelta64(1, 'h') / 8760

    def estimate_life_span(self):
        if self.eol_reached:
            return round(self.get_year_fraction(), 1)
        else:
            return round(self.battery.estimate_lifespan(self.get_year_fraction()), 1)

    def get_system_cost_annuity(self):
        capacity = self.battery.capacity_nominal

        # cycles_at_defined_dod = 3000 + (capacity/0.25 - 25)*500 #dummy
        # expected_lifetime = int(cycles_at_defined_dod / (cycles_per_day * 365)) # TODO: Better calculation
<<<<<<< HEAD
        storage_lifetime = int(self.estimate_life_span())
=======
        storage_lifetime = int(self.battery.estimate_lifespan(self.get_year_fraction())*12)

>>>>>>> d8fa1c3d

        # CAPEX:
        # Points of investments:

        initial_costs = costs_installed_capacity * capacity + \
                        self.p_market * costs_power_interface + \
                        land_acquisition_costs + \
                        installation_labour_equipment_costs

        investment_costs = [initial_costs]

        points_of_reinvestment = []
        for t in range(1, investment_horizon):
            if(np.mod(t, storage_lifetime) == 0):
                points_of_reinvestment.append(t)

        # NPV of initial and replacement investments:
        npv_investment = 0
        for i in points_of_reinvestment:
            npv_investment += (costs_installed_capacity * capacity + self.p_market * costs_power_interface) * \
                                      np.power(1 - capital_costs, i)

            investment_costs.append((costs_installed_capacity * capacity + costs_power_interface * self.p_market))

        if (1 - (investment_horizon - np.max(points_of_reinvestment)) / storage_lifetime > recycle_value):
            linear_depreciation_factor = 1 - (investment_horizon - np.max(points_of_reinvestment)) / storage_lifetime
        else:
            linear_depreciation_factor = recycle_value

        npv_salvage_value = (linear_depreciation_factor * (costs_power_interface * self.p_market + costs_installed_capacity * capacity) \
                    + land_acquisition_costs) * np.power(1 - capital_costs, investment_horizon)

        npv_capex = npv_investment - npv_salvage_value

        # OPEX:
        yearly_expenses_maintenance = []
        yearly_expenses_labour = []
        yearly_expenses_supply_costs = []
        for t in range(investment_horizon):
            # Sauer Lecture OPEX Calculation - Maintenance
            yearly_expenses_maintenance.append(np.power((1-capital_costs),t) * \
            maintenance_and_repair * capacity * costs_installed_capacity)
            # Labour and energy supply costs
            yearly_expenses_labour.append(np.power((1-capital_costs),t) * monitoring_labour_costs)
            yearly_expenses_supply_costs.append(np.power((1-capital_costs),t) * supply_energy_costs)

        npv_opex = np.sum(yearly_expenses_maintenance + yearly_expenses_labour + yearly_expenses_supply_costs)

        # annuity factor
        a = math.pow(1 + capital_costs, investment_horizon)
        annuity_factor = capital_costs * a / (a - 1)

        return {
            'capex':    npv_capex * annuity_factor * 12,
            'opex':     npv_opex * annuity_factor * 12,
            'total':    (npv_capex + npv_opex) * annuity_factor * 12
        }


# round datetime to next x sec
def ceil_dt_sec(dt, n_sec):
    # number of seconds to next quarter hour mark
    delta = math.ceil(dt.second / n_sec) * n_sec - dt.second
    # time + number of seconds to quarter hour mark.
    return dt + timedelta(seconds=delta)

# https://stackoverflow.com/questions/13071384/ceil-a-datetime-to-next-quarter-of-an-hour
# round datetime to next x mins
def ceil_dt_min(dt, n_min):
    # how many secs have passed this hour
    nsecs = dt.minute * 60 + dt.second
    # number of seconds to next quarter hour mark
    delta = math.ceil(nsecs / n_min / 60) * n_min * 60 - nsecs
    # time + number of seconds to quarter hour mark.
    return dt + timedelta(seconds=delta)


def ceil_dt_h(dt, num_hours):
    # how many secs have passed since last cutoff
    nsecs = (dt.hour % num_hours) * 3600 + dt.minute * 60 + dt.second
    # number of seconds in period
    nsecs_period = 3600 * num_hours
    # number of seconds to next cutoff
    delta = math.ceil(nsecs / nsecs_period) * nsecs_period - nsecs
    # time + number of seconds to cutoff.
    return dt + timedelta(seconds=delta)


def floor_dt_h(dt, num_hours):
    # how many secs have passed since last cutoff
    delta = (dt.hour % num_hours) * 3600 + dt.minute * 60 + dt.second
    return dt - timedelta(seconds=delta)


def annualize_and_round(value, year_fraction):
    return round(value / year_fraction, 2)


def get_linear_interpolation(pt_a, pt_b, x):
    m = (pt_a[1] - pt_b[1]) / (pt_a[0] - pt_b[0])
    b = pt_a[1] - m * pt_a[0]

    return m * x + b<|MERGE_RESOLUTION|>--- conflicted
+++ resolved
@@ -514,12 +514,7 @@
 
         # cycles_at_defined_dod = 3000 + (capacity/0.25 - 25)*500 #dummy
         # expected_lifetime = int(cycles_at_defined_dod / (cycles_per_day * 365)) # TODO: Better calculation
-<<<<<<< HEAD
-        storage_lifetime = int(self.estimate_life_span())
-=======
-        storage_lifetime = int(self.battery.estimate_lifespan(self.get_year_fraction())*12)
-
->>>>>>> d8fa1c3d
+        storage_lifetime = int(self.estimate_life_span() * 12)
 
         # CAPEX:
         # Points of investments:
