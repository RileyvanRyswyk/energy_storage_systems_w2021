--- conflicted
+++ resolved
@@ -172,26 +172,6 @@
         self.name = "LFP"   # must be unique
 
     def estimate_lifespan(self, year_fraction):
-<<<<<<< HEAD
-        # TODO
-        return min(self.CALENDER_LIFESPAN, 3000 / self.eq_full_cycle_count * year_fraction)
-
-    def update_capacity(self):
-        if self.elapsed_time == 0:
-            return  # no degradation
-
-        t = self.elapsed_time / (3600 * 24 * 365)
-        temp = 30      # Celsius
-        soc = 0.5      # todo
-        cap_fade_cal = 0.0025 * (math.e ** (0.1099 * temp)) * (math.e ** (0.0169 * soc)) \
-                       * t ** (-3.866e-13 * temp ** 6.635 - 4.853e-12 * soc ** 5.508 + 0.9595) + 0.7
-
-        cap_fade_cycle = 20 * self.eq_full_cycle_count / 3000
-
-        cap_fade = (cap_fade_cycle + cap_fade_cal) / 100
-
-        self.capacity_actual = self.capacity_nominal * (1 - cap_fade)
-=======
         # calendar lifetime:
         soc = 50    # SOC in %
         T = 30      # Temperature in C°
@@ -233,4 +213,19 @@
 
         return(combined_lifetime/12)
         #return min(self.CALENDER_LIFESPAN, 3000 / self.eq_full_cycle_count * year_fraction)
->>>>>>> d8fa1c3d
+
+    def update_capacity(self):
+        if self.elapsed_time == 0:
+            return  # no degradation
+
+        t = self.elapsed_time / (3600 * 24 * 365)
+        temp = 30      # Celsius
+        soc = 0.5      # todo
+        cap_fade_cal = 0.0025 * (math.e ** (0.1099 * temp)) * (math.e ** (0.0169 * soc)) \
+                       * t ** (-3.866e-13 * temp ** 6.635 - 4.853e-12 * soc ** 5.508 + 0.9595) + 0.7
+
+        cap_fade_cycle = 20 * self.eq_full_cycle_count / 3000
+
+        cap_fade = (cap_fade_cycle + cap_fade_cal) / 100
+
+        self.capacity_actual = self.capacity_nominal * (1 - cap_fade)
